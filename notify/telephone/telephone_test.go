package telephone

import (
	"net/http"
	"testing"

	"github.com/go-kit/kit/log"
	"github.com/prometheus/alertmanager/config"
	commoncfg "github.com/prometheus/common/config"
)

var n *Notifier

func init() {
<<<<<<< HEAD
	n = &Notifier{
		conf: &config.TelephoneConfig{
=======
	n, _ = New(
		&config.TelephoneConfig{
>>>>>>> e78ad1ff
			AppKey:        "",
			AppSecret:     "",
			UserName:      "",
			Authorization: "",
			BaseURL:       "",
			DisplayNumber: "",
			TemplateId:    "",
			Operators:     []string{""},
			HTTPConfig:    &commoncfg.HTTPClientConfig{},
		},
		client: &http.Client{},
		logger: log.NewNopLogger(),
	}
}

func TestNotifier_InitialAccessToken(t *testing.T) {
	err := n.InitialAccessToken()
	if err != nil {
		t.Error(err)
	}
}

func TestNotifier_RefreshAccessToken(t *testing.T) {
	err := n.InitialAccessToken()
	if err != nil {
		t.Error(err)
	}

	err = n.RefreshAccessToken()
	if err != nil {
		t.Error(err)
	}
}

func TestNotifier_Send(t *testing.T) {
<<<<<<< HEAD
	err := n.InitialAccessToken()
	if err != nil {
		t.Error(err)
	}

	err = n.Send("110")
=======
	err := n.Send("110")
>>>>>>> e78ad1ff
	if err != nil {
		t.Error(err)
	}
}<|MERGE_RESOLUTION|>--- conflicted
+++ resolved
@@ -12,20 +12,15 @@
 var n *Notifier
 
 func init() {
-<<<<<<< HEAD
 	n = &Notifier{
 		conf: &config.TelephoneConfig{
-=======
-	n, _ = New(
-		&config.TelephoneConfig{
->>>>>>> e78ad1ff
 			AppKey:        "",
 			AppSecret:     "",
 			UserName:      "",
 			Authorization: "",
-			BaseURL:       "",
+			BaseURL:       "https://rtcvc.cn-north-1.myhuaweicloud.com:10643",
 			DisplayNumber: "",
-			TemplateId:    "",
+			TemplateId:    "0ea04e1119104871944958272442d32f",
 			Operators:     []string{""},
 			HTTPConfig:    &commoncfg.HTTPClientConfig{},
 		},
@@ -54,16 +49,12 @@
 }
 
 func TestNotifier_Send(t *testing.T) {
-<<<<<<< HEAD
 	err := n.InitialAccessToken()
 	if err != nil {
 		t.Error(err)
 	}
 
 	err = n.Send("110")
-=======
-	err := n.Send("110")
->>>>>>> e78ad1ff
 	if err != nil {
 		t.Error(err)
 	}
